--- conflicted
+++ resolved
@@ -54,35 +54,16 @@
     private _normalizedProgress: number = 0;
 
     /**
-<<<<<<< HEAD
      * A buffer containing the messages that should be displayed below the
      * progress bar.
      */
     private loggingBuffer: string[] = [];
 
     /**
-     * A callback that is invoked on SIGINT and SIGTERM while the progress bar is running.
-     * Reenables the cursor and exists the process.
-     */
-    private _sigintHandler = () => {
-        process.stdout.write('\u001B[?25h');
-        process.exit(1);
-    };
-
-    /**
-=======
->>>>>>> 4858e9f2
      * Draws the progress bar. Until invoking `stop`, you should not write to stdout.
      */
     start() {
         this._render();
-<<<<<<< HEAD
-
-        // Reenable the cursor if the process stops
-        process.once('SIGINT', this._sigintHandler);
-        process.once('SIGTERM', this._sigintHandler);
-=======
->>>>>>> 4858e9f2
     }
 
     /**
@@ -157,13 +138,7 @@
      * Stops the progress bar, moves the cursor to the next line and shows it.
      */
     stop() {
-<<<<<<< HEAD
-        process.stdout.write('\n\u001B[?25h');
-
-        process.off('SIGINT', this.destroy);
-        process.off('SIGTERM', this.destroy);
-=======
->>>>>>> 4858e9f2
+        process.stdout.write('\n');
     }
 
     /**
@@ -173,7 +148,6 @@
     destroy = () => {
         this.stop();
         this._clear();
-<<<<<<< HEAD
     }
 
     /**
@@ -183,9 +157,6 @@
     log(message: string) {
         // push content into logging buffer
         this.loggingBuffer.push(message);
-=======
-
->>>>>>> 4858e9f2
     }
 
 }