--- conflicted
+++ resolved
@@ -1,10 +1,6 @@
 {
     "name": "bm-thing-cli",
-<<<<<<< HEAD
     "version": "1.3.0",
-=======
-    "version": "1.2.1",
->>>>>>> fd5b885e
     "description": "Command line tools for the Thingworx VSCode Project",
     "bin": {
         "twc": "dist/index.js"
