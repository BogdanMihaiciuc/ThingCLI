--- conflicted
+++ resolved
@@ -1,14 +1,12 @@
-<<<<<<< HEAD
 # 1.3
 
 Adds a schema to newly created `twconfig.json` files.
 
 Improved the speed of generating declarations and API exports by removing the standard typescript transformations which are discarded for these processes anyway.
-=======
+
 # 1.2.1
 
 Updates thing transformer to v0.22.1 which resolves an issue that caused global functions to not be inlined when compiling on windows systems.
->>>>>>> fd5b885e
 
 # 1.2
 
