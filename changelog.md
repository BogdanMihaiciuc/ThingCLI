--- conflicted
+++ resolved
@@ -1,12 +1,10 @@
-<<<<<<< HEAD
 # 1.2
 
 Adds support for thing transformer v0.22.
-=======
+
 # 1.1.1
 
 Resolves an issue where, with certain configurations, the declarations generated via the watch command would trigger a new declaration generation leading to a loop.
->>>>>>> 633bd638
 
 # 1.1
 
